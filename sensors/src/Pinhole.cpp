--- conflicted
+++ resolved
@@ -1,13 +1,9 @@
-<<<<<<< HEAD
-// Camera model based on https://github.com/UZ-SLAMLab/ORB_SLAM3
-=======
 /**
  * @file Pinhole.cpp
  * @brief Standard pinhole camera model implementation
  * @details Based on ORB-SLAM3 camera model implementation
  */
 
->>>>>>> 2b9a9155
 #include "Pinhole.h"
 #include "TwoViewReconstruction.h"
 
